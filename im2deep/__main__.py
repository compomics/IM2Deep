--- conflicted
+++ resolved
@@ -222,10 +222,7 @@
             use_charge_state=use_charge_state,
             n_jobs=n_jobs,
             use_single_model=use_single_model,
-<<<<<<< HEAD
             ion_mobility=ion_mobility,
-=======
->>>>>>> f84dfbaa
             pred_df=df_pred,
             cal_df=df_cal,
         )
