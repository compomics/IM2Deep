[project]
name = "im2deep"
description = "Framework for prediction of collisional cross-section of peptides."
readme = "README.md"
license = { file = "LICENSE" }
keywords = ["proteomics", "peptide", "timsTOF", "CCS"]
authors = [
    { name = "Robbe Devreese", email = "robbe.devreese@ugent.be" },
    { name = "Robbin Bouwmeester", email = "robbin.bouwmeester@ugent.be" },
    { name = "Ralf Gabriels", email = "ralf@gabriels.dev" },
]
classifiers = [
    "Intended Audience :: Science/Research",
    "License :: OSI Approved :: Apache Software License",
    "Operating System :: OS Independent",
    "Programming Language :: Python :: 3 :: Only",
    "Topic :: Scientific/Engineering :: Bio-Informatics",
]
dynamic = ["version"]
requires-python = ">=3.8"
dependencies = [
    "click",
<<<<<<< HEAD
    "deeplc==2.2.38",
    "deeplcretrainer",
=======
    "deeplc",
>>>>>>> 23d9e98d
    "psm_utils",
    "tensorflow>=2.2,<2.13.0",
    "pandas",
    "numpy",
    "rich"
]

[project.optional-dependencies]
dev = ["black", "isort>5", "pytest", "pytest-cov"]
docs = [
    "sphinx",
    "numpydoc>=1,<2",
    "recommonmark",
    "sphinx-mdinclude",
    "toml",
    "semver>=2",
    "sphinx_rtd_theme",
    "sphinx-autobuild",
]

[project.urls]
GitHub = "https://github.com/compomics/IM2Deep"
CompOmics = "https://www.compomics.com"

[project.scripts]
im2deep = "im2deep.__main__:main"

[build-system]
requires = ["setuptools"]
build-backend = "setuptools.build_meta"

[tool.setuptools.dynamic]
version = {attr = "im2deep.__version__"}

[tool.isort]
profile = "black"

[tool.black]
line-length = 99
target-version = ['py38']

[tool.ruff]
line-length = 99
target-version = "py38"<|MERGE_RESOLUTION|>--- conflicted
+++ resolved
@@ -20,14 +20,8 @@
 requires-python = ">=3.8"
 dependencies = [
     "click",
-<<<<<<< HEAD
-    "deeplc==2.2.38",
-    "deeplcretrainer",
-=======
     "deeplc",
->>>>>>> 23d9e98d
     "psm_utils",
-    "tensorflow>=2.2,<2.13.0",
     "pandas",
     "numpy",
     "rich"
@@ -47,7 +41,7 @@
 ]
 
 [project.urls]
-GitHub = "https://github.com/compomics/IM2Deep"
+GitHub = "https://github.com/CompOmics/IM2Deep"
 CompOmics = "https://www.compomics.com"
 
 [project.scripts]
